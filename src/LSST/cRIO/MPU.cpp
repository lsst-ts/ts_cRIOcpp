--- conflicted
+++ resolved
@@ -29,34 +29,6 @@
 
 using namespace LSST::cRIO;
 
-<<<<<<< HEAD
-MPU::IRQTimeout::IRQTimeout(std::vector<uint8_t> _data)
-        : std::runtime_error(fmt::format("Din't receive IRQ, reseting MPU. Read data: " +
-                                         ModbusBuffer::hexDump(_data.data(), _data.size()))),
-          data(_data) {}
-
-MPU::MPU(uint8_t bus) : Modbus::BusList(bus) {
-    _loop_state = loop_state_t::WAIT_WRITE;
-
-    addResponse(
-            2,
-            [this](Modbus::Parser parser) {
-                uint8_t len = parser.read<uint8_t>();
-                uint16_t inputs_address = requestBufferU16(2);
-                uint16_t inputs_len = requestBufferU16(4);
-                if (len > ceil(inputs_len / 8.0)) {
-                    throw std::runtime_error(fmt::format(
-                            "Invalid length for inputs starting at {:04x} - received {}, expected {}",
-                            inputs_address, len, inputs_len));
-                }
-                uint16_t end_address = inputs_address + inputs_len;
-                uint8_t data = 0x00;
-                for (uint16_t a = inputs_address; a < end_address; a++) {
-                    if ((a - inputs_address) % 8 == 0) {
-                        data = parser.read<uint8_t>();
-                    }
-                    _inputStatus[std::pair(parser.address(), a)] = data & 0x01;
-=======
 MPU::MPU(uint8_t bus, uint8_t node_address) : _bus(bus), _node_address(node_address), _commanded_address(0) {
     addResponse(
             READ_INPUT_STATUS,
@@ -80,7 +52,6 @@
                         data = parser.read<uint8_t>();
                     }
                     _inputStatus[_commanded_address + i] = data & 0x01;
->>>>>>> 4b385b69
                     data >>= 1;
                 }
                 parser.checkCRC();
@@ -88,25 +59,6 @@
             0x82);
 
     addResponse(
-<<<<<<< HEAD
-            3,
-            [this](Modbus::Parser parser) {
-                uint8_t len = parser.read<uint8_t>();
-
-                uint16_t request_address = requestBufferU16(2);
-                uint16_t request_len = requestBufferU16(4);
-                if (len != (request_len * 2)) {
-                    throw std::runtime_error(
-                            fmt::format("Invalid respond length for address {} - expected {}, received {}",
-                                        parser.address(), len, request_len * 2));
-                }
-                {
-                    std::lock_guard<std::mutex> lg(_registerMutex);
-                    for (size_t i = 0; i < len; i += 2) {
-                        uint16_t val = parser.read<uint16_t>();
-                        _registers[std::pair(parser.address(), request_address)] = val;
-                        request_address++;
-=======
             READ_HOLDING_REGISTERS,
             [this](Modbus::Parser parser) {
                 if (parser.address() != _node_address) {
@@ -119,7 +71,6 @@
                     for (size_t i = 0; i < len; i++) {
                         uint16_t val = parser.read<uint16_t>();
                         _registers[_commanded_address + i] = val;
->>>>>>> 4b385b69
                     }
                 }
                 parser.checkCRC();
@@ -127,26 +78,6 @@
             0x83);
 
     addResponse(
-<<<<<<< HEAD
-            6,
-            [this](Modbus::Parser parser) {
-                uint16_t register_address = parser.read<uint16_t>();
-                uint16_t value = parser.read<uint16_t>();
-
-                uint16_t request_address = requestBufferU16(2);
-                uint16_t request_value = requestBufferU16(4);
-
-                if (register_address != request_address) {
-                    throw std::runtime_error(fmt::format(
-                            "Invalid register address for address {} - expected {:04x}, received {:04x}",
-                            parser.address(), request_address, register_address));
-                }
-
-                if (value != request_value) {
-                    throw std::runtime_error(fmt::format(
-                            "Invalid value for address {} register {:04x} - expected {}, received {}",
-                            parser.address(), register_address, request_value, value));
-=======
             PRESET_HOLDING_REGISTER,
             [this](Modbus::Parser parser) {
                 if (parser.address() != _node_address) {
@@ -162,31 +93,12 @@
                 {
                     std::lock_guard<std::mutex> lg(_registerMutex);
                     _registers[_commanded_address] = value;
->>>>>>> 4b385b69
                 }
                 parser.checkCRC();
             },
             0x86);
 
     addResponse(
-<<<<<<< HEAD
-            16,
-            [this](Modbus::Parser parser) {
-                uint16_t register_address = parser.read<uint16_t>();
-                uint16_t len = parser.read<uint16_t>();
-
-                uint16_t request_address = requestBufferU16(2);
-                uint16_t request_len = requestBufferU16(4);
-                if (register_address != request_address) {
-                    throw std::runtime_error(
-                            fmt::format("Invalid register for address {} - expected {:04x}, received {:04x}",
-                                        parser.address(), request_address, register_address));
-                }
-                if (len != request_len) {
-                    throw std::runtime_error(
-                            fmt::format("Invalid lenght for address {} register - expected {}, received {}",
-                                        parser.address(), register_address, request_len, len));
-=======
             PRESET_HOLDING_REGISTERS,
             [this](Modbus::Parser parser) {
                 if (parser.address() != _node_address) {
@@ -198,37 +110,12 @@
                 if (reg != _commanded_address) {
                     throw std::runtime_error(
                             fmt::format("Invalid register {:04x}, expected {:04x}", reg, _commanded_address));
->>>>>>> 4b385b69
                 }
                 parser.checkCRC();
             },
             0x90);
 }
 
-<<<<<<< HEAD
-void MPU::reset() {
-    _loop_state = loop_state_t::WAIT_WRITE;
-
-    _inputStatus.clear();
-    _registers.clear();
-}
-
-void MPU::presetHoldingRegisters(uint8_t address, uint16_t register_address, uint16_t* values, uint8_t count,
-                                 uint16_t timeout) {
-    Modbus::Buffer mbus;
-    mbus.write<uint8_t>(address);
-    mbus.write<uint8_t>(16);
-    mbus.write<uint16_t>(register_address);
-    mbus.write<uint16_t>(count);
-    mbus.write<uint8_t>(count * 2);
-
-    for (uint8_t i = 0; i < count; i++) {
-        mbus.write<uint16_t>(values[i]);
-    }
-
-    mbus.writeCRC();
-    emplace(end(), Modbus::CommandRecord(mbus, timeout));
-=======
 void MPU::readInputStatus(uint16_t start_register_address, uint16_t count, uint32_t timing) {
     callFunction(_node_address, READ_INPUT_STATUS, timing, start_register_address, count);
     _commanded_address = start_register_address;
@@ -261,5 +148,4 @@
     } catch (std::out_of_range &e) {
         throw std::runtime_error(fmt::format("Cannot retrieve holding register {}", address));
     }
->>>>>>> 4b385b69
 }
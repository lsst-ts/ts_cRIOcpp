/*
 * Interface for FPGA communication.
 *
 * Developed for the Vera C. Rubin Observatory Telescope & Site Software Systems.
 * This product includes software developed by the Vera C.Rubin Observatory Project
 * (https://www.lsst.org). See the COPYRIGHT file at the top-level directory of
 * this distribution for details of code ownership.
 *
 * This program is free software: you can redistribute it and/or modify it
 * under the terms of the GNU General Public License as published by the Free
 * Software Foundation, either version 3 of the License, or (at your option)
 * any later version.
 *
 * This program is distributed in the hope that it will be useful, but WITHOUT
 * ANY WARRANTY; without even the implied warranty of MERCHANTABILITY or
 * FITNESS FOR A PARTICULAR PURPOSE. See the GNU General Public License for
 * more details.
 *
 * You should have received a copy of the GNU General Public License along with
 * this program. If not, see <https://www.gnu.org/licenses/>.
 */

#include <string.h>
#include <thread>

#include <spdlog/spdlog.h>
#include <spdlog/fmt/fmt.h>

#include <cRIO/FPGA.h>
#include <cRIO/MPU.h>

namespace LSST {
namespace cRIO {

FPGA::FPGA(fpgaType type) : SimpleFPGA(type) {
    switch (type) {
        case SS:
            _modbusSoftwareTrigger = 252;
            break;
        case TS:
            _modbusSoftwareTrigger = 252;
            break;
        case M2:
        case VMS:
            _modbusSoftwareTrigger = 0;
            break;
    }
}

void FPGA::ilcCommands(ILC::ILCBusList &ilc, int32_t timeout) {
    // no messages to send
    if (ilc.size() == 0) {
        return;
    }
    // construct buffer to send
    std::vector<uint16_t> data;

    uint8_t bus = ilc.getBus();

    data.push_back(getTxCommand(bus));
    data.push_back(0);
    data.push_back(FIFO::TX_WAIT_TRIGGER);
    data.push_back(FIFO::TX_TIMESTAMP);

    for (auto cmd : ilc) {
        for (auto b : cmd.buffer) {
            data.push_back(FIFO::TX_MASK | ((static_cast<uint16_t>(b)) << 1));
        }
        data.push_back(FIFO::TX_FRAMEEND);
        data.push_back(cmd.timming > 0x0FFF ? ((0x0FFF & ((cmd.timming / 1000) + 1)) | FIFO::TX_WAIT_LONG_RX)
                                            : (cmd.timming | FIFO::TX_WAIT_RX));
    }

    data.push_back(FIFO::TX_IRQTRIGGER);
    data[1] = data.size() - 2;

    data.push_back(_modbusSoftwareTrigger);

    writeCommandFIFO(data.data(), data.size(), 0);

    uint32_t irq = getIrq(bus);

    bool timedout = false;

    waitOnIrqs(irq, timeout, timedout);
    ackIrqs(irq);

    // get back response
    writeRequestFIFO(getRxCommand(bus), 0);

    uint16_t responseLen;

    readU16ResponseFIFO(&responseLen, 1, 20);
    // minimal response is timestamp + 4 ILC bytes
    if (responseLen < 8) {
        if (responseLen > 0) {
            uint16_t buffer[responseLen];
            readU16ResponseFIFO(buffer, responseLen, 10);
        }
        throw Modbus::MissingResponse(ilc[0].buffer.address(), ilc[0].buffer.func());
    }

    uint16_t buffer[responseLen];
    readU16ResponseFIFO(buffer, responseLen, 10);

    // response shall follow this format:
    // 4 bytes (forming uint64_t in low endian) beginning timestamp
    // data received from ILCs (& 0x9000)
    // end of frame (0xA000)
    // 8 bytes of end timestamp (& 0xB000)
    uint64_t *beginD = reinterpret_cast<uint64_t *>(buffer);
    uint64_t beginTs = le64toh(*beginD);
    uint64_t endTs = 0;
    int endTsShift = 0;

    ilc.reset();

    std::vector<uint8_t> decoded;
    for (uint16_t *p = buffer + 4; p < buffer + responseLen; p++) {
        switch (*p & 0xF000) {
            // data..
            case FIFO::RX_MASK & 0xF000:
                decoded.push_back(static_cast<uint8_t>((*p >> 1) & 0xFF));
                break;
            case FIFO::RX_TIMESTAMP:
                if (endTsShift == 64) {
                    throw std::runtime_error("End timestamp received twice!");
                }

                endTs |= static_cast<uint64_t>((*p) & 0x00FF) << endTsShift;
                endTsShift += 8;
                // don't break here - data also ends when timestamp is received
            case FIFO::RX_ENDFRAME:
                if (decoded.empty() == false) {
                    ilc.parse(decoded);
                    decoded.clear();
                    reportTime(beginTs, endTs);
                    beginTs = endTs;
                    endTs = 0;
                    endTsShift = 0;
                }
                break;
            default:
                throw std::runtime_error(fmt::format("Invalid reply: {0:04x} ({0})", *p));
        }
    }

    // ilc.checkCommandedEmpty();

    reportTime(beginTs, endTs);
}

<<<<<<< HEAD
#if 0
bool FPGA::runLoop(MPU &mpu) {
    switch (_loop_state) {
        case loop_state_t::WAIT_WRITE:
            _loop_next_read = std::chrono::steady_clock::now() + _loop_timeout;
            loopWrite();
            fpga.writeMPUFIFO(*this);
            _loop_state = loop_state_t::WAIT_READ;
            break;
        case loop_state_t::WAIT_READ: {
            bool timedout;
            fpga.waitOnIrqs(getIrq(), 0, timedout);
            if (timedout) {
                // there is still time to retrieve data, wait for IRQ
                if (_loop_next_read > std::chrono::steady_clock::now()) {
                    return false;
                }
                auto data = fpga.readMPUFIFO(*this);
                resetBus();
                fpga.writeMPUFIFO(*this);
                fpga.waitOnIrqs(getIrq(), 100, timedout);
                fpga.ackIrqs(getIrq());
                throw IRQTimeout(data);
            } else {
                fpga.ackIrqs(getIrq());
                fpga.readMPUFIFO(*this);
            }

            loopRead(timedout);
            _loop_state = loop_state_t::WAIT_IDLE;
        } break;
        case loop_state_t::WAIT_IDLE:
            if (_loop_next_read > std::chrono::steady_clock::now()) {
                return false;
            }
            _loop_state = loop_state_t::WAIT_WRITE;
            return true;
    }
    return false;
}
#endif

void FPGA::mpuCommands(MPU &mpu) {
    std::vector<uint8_t> commands;

    for (auto m : mpu) {
        commands.push_back(MPU_WRITE);
        size_t size_index = commands.size();
        commands.push_back(0);

        for (auto v : m.buffer) {
            commands.push_back(v);
        }

        commands[size_index] = m.buffer.size();

        commands.push_back(MPU_READ_MS);

        uint8_t expected_response_length = 4;

        switch (m.buffer[1]) {
            case 2:  // read inputs
                expected_response_length = ceil(Modbus::Parser::u8tou16(m.buffer[5], m.buffer[4]) / 8.0) + 5;
                break;
            case 3:
                expected_response_length = (Modbus::Parser::u8tou16(m.buffer[5], m.buffer[4]) * 2) + 5;
                break;
            case 6:
            case 16:
                expected_response_length = 8;
                break;
        }

        commands.push_back(expected_response_length);
        commands.push_back(m.timming >> 8 & 0xff);
        commands.push_back(m.timming & 0xff);
    }

    commands.push_back(MPU_IRQ);

    writeMPUFIFO(mpu.getBus(), commands);

    readMPUFIFO(mpu);
=======
void FPGA::mpuCommands(MPU &mpu, const std::chrono::duration<double> &timeout) {
    for (auto cmd : mpu) {
        // construct buffer to send
        std::vector<uint8_t> data;

        data.push_back(mpu.getBus());
        data.push_back(cmd.buffer.size() + 2);
        data.push_back(MPUCommands::WRITE);
        data.push_back(cmd.buffer.size());
        data.insert(data.end(), cmd.buffer.begin(), cmd.buffer.end());

        writeMPUFIFO(data, 0);

        // read reply
        auto answer = readMPUFIFO(mpu);
        if (answer.empty()) {
            throw std::runtime_error(fmt::format("Empty answer to {}", Modbus::hexDump(data)));
        }
        mpu.parse(answer);
        mpu.reset();
    }
>>>>>>> 4b385b69
}

}  // namespace cRIO
}  // namespace LSST<|MERGE_RESOLUTION|>--- conflicted
+++ resolved
@@ -150,91 +150,6 @@
     reportTime(beginTs, endTs);
 }
 
-<<<<<<< HEAD
-#if 0
-bool FPGA::runLoop(MPU &mpu) {
-    switch (_loop_state) {
-        case loop_state_t::WAIT_WRITE:
-            _loop_next_read = std::chrono::steady_clock::now() + _loop_timeout;
-            loopWrite();
-            fpga.writeMPUFIFO(*this);
-            _loop_state = loop_state_t::WAIT_READ;
-            break;
-        case loop_state_t::WAIT_READ: {
-            bool timedout;
-            fpga.waitOnIrqs(getIrq(), 0, timedout);
-            if (timedout) {
-                // there is still time to retrieve data, wait for IRQ
-                if (_loop_next_read > std::chrono::steady_clock::now()) {
-                    return false;
-                }
-                auto data = fpga.readMPUFIFO(*this);
-                resetBus();
-                fpga.writeMPUFIFO(*this);
-                fpga.waitOnIrqs(getIrq(), 100, timedout);
-                fpga.ackIrqs(getIrq());
-                throw IRQTimeout(data);
-            } else {
-                fpga.ackIrqs(getIrq());
-                fpga.readMPUFIFO(*this);
-            }
-
-            loopRead(timedout);
-            _loop_state = loop_state_t::WAIT_IDLE;
-        } break;
-        case loop_state_t::WAIT_IDLE:
-            if (_loop_next_read > std::chrono::steady_clock::now()) {
-                return false;
-            }
-            _loop_state = loop_state_t::WAIT_WRITE;
-            return true;
-    }
-    return false;
-}
-#endif
-
-void FPGA::mpuCommands(MPU &mpu) {
-    std::vector<uint8_t> commands;
-
-    for (auto m : mpu) {
-        commands.push_back(MPU_WRITE);
-        size_t size_index = commands.size();
-        commands.push_back(0);
-
-        for (auto v : m.buffer) {
-            commands.push_back(v);
-        }
-
-        commands[size_index] = m.buffer.size();
-
-        commands.push_back(MPU_READ_MS);
-
-        uint8_t expected_response_length = 4;
-
-        switch (m.buffer[1]) {
-            case 2:  // read inputs
-                expected_response_length = ceil(Modbus::Parser::u8tou16(m.buffer[5], m.buffer[4]) / 8.0) + 5;
-                break;
-            case 3:
-                expected_response_length = (Modbus::Parser::u8tou16(m.buffer[5], m.buffer[4]) * 2) + 5;
-                break;
-            case 6:
-            case 16:
-                expected_response_length = 8;
-                break;
-        }
-
-        commands.push_back(expected_response_length);
-        commands.push_back(m.timming >> 8 & 0xff);
-        commands.push_back(m.timming & 0xff);
-    }
-
-    commands.push_back(MPU_IRQ);
-
-    writeMPUFIFO(mpu.getBus(), commands);
-
-    readMPUFIFO(mpu);
-=======
 void FPGA::mpuCommands(MPU &mpu, const std::chrono::duration<double> &timeout) {
     for (auto cmd : mpu) {
         // construct buffer to send
@@ -256,7 +171,6 @@
         mpu.parse(answer);
         mpu.reset();
     }
->>>>>>> 4b385b69
 }
 
 }  // namespace cRIO

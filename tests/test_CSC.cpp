--- conflicted
+++ resolved
@@ -33,11 +33,8 @@
 #include <cRIO/CSC.h>
 #include <cRIO/FPGA.h>
 
-#include <TestFPGA.h>
+using namespace LSST::cRIO;
 
-<<<<<<< HEAD
-using namespace LSST::cRIO;
-=======
 class TestFPGA : public FPGA {
 public:
     TestFPGA() : FPGA(fpgaType::SS) {}
@@ -58,7 +55,6 @@
     }
     void ackIrqs(uint32_t) override {}
 };
->>>>>>> 4b385b69
 
 class TestCSC : public CSC {
 public:

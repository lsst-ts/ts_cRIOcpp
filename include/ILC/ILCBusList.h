/*
 * ILC Bus List handling communication (receiving and
 *
 * Developed for the Vera C. Rubin Observatory Telescope & Site Software Systems.
 * This product includes software developed by the Vera C.Rubin Observatory Project
 * (https://www.lsst.org). See the COPYRIGHT file at the top-level directory of
 * this distribution for details of code ownership.
 *
 * This program is free software: you can redistribute it and/or modify it
 * under the terms of the GNU General Public License as published by the Free
 * Software Foundation, either version 3 of the License, or (at your option)
 * any later version.
 *
 * This program is distributed in the hope that it will be useful, but WITHOUT
 * ANY WARRANTY; without even the implied warranty of MERCHANTABILITY or
 * FITNESS FOR A PARTICULAR PURPOSE. See the GNU General Public License for
 * more details.
 *
 * You should have received a copy of the GNU General Public License along with
 * this program. If not, see <https://www.gnu.org/licenses/>.
 */

#ifndef __ILC_BusList__
#define __ILC_BusList__

#include <string>

#include <Modbus/BusList.h>

namespace ILC {

enum Mode { Standby = 0, Disabled = 1, Enabled = 2, Bootloader = 3, Fault = 4, ClearFaults = 5 };

/**
 * Handles basic @glos{ILC} communication. Provides methods to run @glos{ILC}
 * functions and callback for responses.
 *
 * ILCs are on a bus identified by the bus number. The details how bus commands
 * are transferred to FPGA and replies are receieved is left on the FPGA
 * handling class. As transfer is ussually done through some @glos{FIFO}s, the
 * number of busses is limited by number of target-host FIFOs in the FPGA.a
 */
class ILCBusList : public Modbus::BusList {
public:
    /**
     * Construct new bus list.
     *
     * @param bus FPGA ILC bus number.
     */
    ILCBusList(uint8_t bus);

    /**
     * Destroy ILC bus instance.
     */
    virtual ~ILCBusList();

<<<<<<< HEAD
=======
    /**
     * Return the FPGA bus ILCs operates on.
     *
     * @return FPGA ILC bus indentificator
     */
    const uint8_t getBus() { return _bus; }

>>>>>>> 4b385b69
    /**
     * Calls function 17 (0x11), ask for @glos{ILC} identity.
     *
     * @param address @glos{ICL} address
     */
    void reportServerID(uint8_t address) { callFunction(address, ILC_CMD::SERVER_ID, 835); }

    /**
     * Calls function 18 (0x12), ask for @glos{ILC} status.
     *
     * @param address @glos{ICL} address
     */
    void reportServerStatus(uint8_t address) { callFunction(address, ILC_CMD::SERVER_STATUS, 270); }

    /**
     * Change @glos{ILC} mode. Calls function 65 (0x41). Supported @glos{ILC} modes are:
     *
     * Mode | Supported by | Description
     * ---- | ------------ | ------------------------------------
     * 0    | all ILCs     | Standby (No Motions or Acquisitions)
     * 1.   | no HM        | Disabled mode (Acquire only)
     * 2.   | all ILCs     | Enabled mode (Acquire and Motion)
     * 3.   | all ILCs     | Firmware update
     * 4.   | all ILCs     | Fault
     * 5.   | all ILCs     | Clear faults
     *
     * where all is Electromechanical (Hard-Point), Pneumatic, Thermal and
     * Hardpoint Monitoring ILC. HM is Hardpoint Monitoring.
     *
     * @param address @glos{ICL} address
     * @param mode new @glos{ILC} mode - see above
     */
    void changeILCMode(uint8_t address, uint16_t mode);

    /**
     * Set temporary @glos{ICL} address. @glos{ILC} must be address-less (attached to address
     * 255). Can be used only if one @glos{ILC} on a bus failed to read its address
     * from its network connection and therefore adopts the failure address
     * 255.
     *
     * @param temporaryAddress new @glos{ICL} address
     */
    void setTempILCAddress(uint8_t temporaryAddress) {
        callFunction(255, ILC_CMD::SET_TEMP_ADDRESS, 250, temporaryAddress);
    }

    /**
     * Reset ILC. Calls function 107 (0x6b).
     *
     * @param address @glos{ICL} address
     */
    void resetServer(uint8_t address) { callFunction(address, ILC_CMD::RESET_SERVER, 86840); }

    /**
     * ILC commands numbers. See LTS-346 and LTS-646 for details.
     */
    enum ILC_CMD {
        SERVER_ID = 17,
        SERVER_STATUS = 18,
        CHANGE_MODE = 65,
        SET_TEMP_ADDRESS = 72,
        RESET_SERVER = 107
    };

protected:
    /**
     * Call broadcast function.
     *
     * @param address broadcast address. Shall be 0, 148, 149 or 250. Not checked if in correct range
     * @param func function to call
     * @param delay delay in us (microseconds) for broadcast processing. Bus will remain silence for this
     * number of us to allow ModBus process the broadcast function
     * @param counter broadcast counter. ModBus provides method to retrieve this
     * in unicast function to verify the broadcast was received and processed
     * @param data function parameters. Usually device's bus ID indexed array
     _
     */
    void broadcastFunction(uint8_t address, uint8_t func, uint32_t delay, uint8_t counter,
                           std::vector<uint8_t> data);

    /**
     * Return next bus broadcast counter.
     *
     * @return next broadcast counter value
     */
    uint8_t nextBroadcastCounter();

    /**
     * Return current broadcast counter value.
     *
     * @return current broadcast counter value
     */
    uint8_t getBroadcastCounter() { return _broadcastCounter; }

    /**
     * Return string with current mode description.
     *
     * @param mode @glos{ILC} mode, as returned by function 18.
     *
     * @return status description (enabled, standby,..).
     */
    const char *getModeStr(uint8_t mode);

    /**
     * Return string with short text describing all code 18 status response.
     *
     * @param status status returned from function 18 (and other functions).
     *
     * @return vector of strings with status description
     */
    virtual std::vector<const char *> getStatusString(uint16_t status);

    enum ILCStatus { MajorFault = 0x0001, MinorFault = 0x0002, FaultOverride = 0x0008 };

    /**
     * Returns last know mode (state) of the @glos{ILC} at the address.
     *
     * @param address @glos{ILC} node address
     *
     * @return last know @glos{ILC} state
     *
     * @throw std::out_of_range when @glos{ILC} mode is not known
     */
    uint8_t getLastMode(uint8_t address) { return _lastMode.at(address); }

    /**
     * Return @glos{ILC} fault textual description.
     *
     * @param fault @glos{ILC} faults returned by function 18.
     *
     * @return vector of strings with fault description
     */
    virtual std::vector<const char *> getFaultString(uint16_t fault);

    enum ILCFault {
        UniqueIRC = 0x0001,
        AppType = 0x0002,
        NoILC = 0x0004,
        ILCAppCRC = 0x0008,
        NoTEDS = 0x0010,
        TEDS1 = 0x0020,
        TEDS2 = 0x0040,
        WatchdogReset = 0x0100,
        BrownOut = 0x0200,
        EventTrap = 0x0400,
        SSR = 0x1000,
        AUX = 0x2000
    };

    /**
     * Callback for reponse to ServerID request. See LTS-646 Code 17 (0x11) for
     * details.
     *
     * ### Types
     *
     * Value | Description
     * ----- | -----------
     * 1     | Electromechanical Actuator
     * 2     | Pneumatic Actuator
     * 3     | Thermal
     * 7     | Hardpoint Monitoring
     * 10    | Bootloader
     *
     * ### Selected options
     *
     * <table>
     *   <tr>
     *     <th>ILC type</th>
     *     <th>Value</th>
     *     <th>Description</th>
     *   </tr>
     *   <tr>
     *     <td rowspan=2><b>Electromechanical Actuator ILC</b></td>
     *     <td>0x00</td>
     *     <td>Gray Code SSI</td>
     *   </tr>
     *   <tr>
     *     <td>0x01</td>
     *     <td>Binary SSI</td>
     *   </tr>
     *   <tr>
     *     <td rowspan=2><b>Electromechanical Actuator ILC</b></td>
     *     <td>0x00</td>
     *     <td>Gray Code SSI Encoder</td>
     *   </tr>
     *   <tr>
     *     <td>0x01</td>
     *     <td>Binary SSI Encoder</td>
     *   </tr>
     *   <tr>
     *     <td rowspan=2><b>Pneumatic Actuator ILC</b></td>
     *     <td>0x00</td>
     *     <td>Single Load Cell/Axis</td>
     *   </tr>
     *   <tr>
     *     <td>0x02</td>
     *     <td>Two Load Cells/Axes</td>
     *   </tr>
     *   <tr>
     *     <td><b>Thermal ILC</b></td>
     *     <td colspan=2>None</td>
     *   </tr>
     *   <tr>
     *     <td><b>Hardpoint Monitoring ILC</b></td>
     *     <td colspan=2>None</td>
     *   </tr>
     *   <tr>
     *     <td><b>Bootloader</b></td>
     *     <td colspan=2>None</td>
     *   </tr>
     * </table>
     *
     * @param address @glos{ICL} address
     * @param uniqueID @glos{ILC} unigue ID
     * @param ilcAppType @glos{ILC} App (Firmware) Type. See Types table for values
     * @param networkNodeType @glos{ILC} Network Node (TEDS) Type. See Types table for values
     * @param ilcSelectedOptions @glos{ILC} Selected Options. See Selected Options table for values
     * @param networkNodeOptions @glos{ILC} Network Node (TEDS) Options. See Selected Options table for values
     * @param majorRev Firmware major revision number
     * @param minorRev Firmware minor revision number
     * @param firmwareName ASCII name string for @glos{ILC} firmware
     */
    virtual void processServerID(uint8_t address, uint64_t uniqueID, uint8_t ilcAppType,
                                 uint8_t networkNodeType, uint8_t ilcSelectedOptions,
                                 uint8_t networkNodeOptions, uint8_t majorRev, uint8_t minorRev,
                                 std::string firmwareName) = 0;

    /**
     * Callback for server status reply.
     *
     * @param address @glos{ICL} address
     * @param mode @glos{ILC{ mode
     * @param status @glos{ILC} status
     * @param faults @glos{ILC} faults
     */
    virtual void processServerStatus(uint8_t address, uint8_t mode, uint16_t status, uint16_t faults) = 0;

    /**
     * Callback for change @glos{ILC} mode reply.
     *
     * @param address @glos{ICL} address
     * @param mode new (current) @glos{ILC} mode
     */
    virtual void processChangeILCMode(uint8_t address, uint16_t mode) = 0;

    /**
     * Callback for temporary address assignment (function code 72).
     *
     * @param address
     * @param newAddress
     */
    virtual void processSetTempILCAddress(uint8_t address, uint8_t newAddress) = 0;

    /**
     * Callback for reply from server reset.
     *
     * @param address @glos{ICL} address
     */
    virtual void processResetServer(uint8_t address) = 0;

private:
<<<<<<< HEAD
    // last know ILC mode
    std::map<uint8_t, uint8_t> _lastMode;
=======
    const int _bus;

    std::map<uint8_t, uint8_t> _lastMode;  ///< last know @glos{ILC} mode
>>>>>>> 4b385b69
    uint8_t _broadcastCounter = 0;
};

}  // namespace ILC

#endif /* !__ILC_BusList__ */<|MERGE_RESOLUTION|>--- conflicted
+++ resolved
@@ -54,8 +54,6 @@
      */
     virtual ~ILCBusList();
 
-<<<<<<< HEAD
-=======
     /**
      * Return the FPGA bus ILCs operates on.
      *
@@ -63,7 +61,6 @@
      */
     const uint8_t getBus() { return _bus; }
 
->>>>>>> 4b385b69
     /**
      * Calls function 17 (0x11), ask for @glos{ILC} identity.
      *
@@ -325,14 +322,9 @@
     virtual void processResetServer(uint8_t address) = 0;
 
 private:
-<<<<<<< HEAD
-    // last know ILC mode
-    std::map<uint8_t, uint8_t> _lastMode;
-=======
     const int _bus;
 
     std::map<uint8_t, uint8_t> _lastMode;  ///< last know @glos{ILC} mode
->>>>>>> 4b385b69
     uint8_t _broadcastCounter = 0;
 };
 
